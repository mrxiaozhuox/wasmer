--- conflicted
+++ resolved
@@ -261,27 +261,16 @@
     fn set_opt_time(&mut self, ty: TimeType, timeout: Option<Duration>) -> Result<()> {
         match ty {
             TimeType::ReadTimeout => {
-<<<<<<< HEAD
-                self.read_timeout = timeout.clone();
-            }
-            TimeType::WriteTimeout => {
-                self.write_timeout = timeout.clone();
-=======
                 self.read_timeout = timeout;
             }
             TimeType::WriteTimeout => {
                 self.write_timeout = timeout;
->>>>>>> 1d7530dd
             }
             TimeType::ConnectTimeout => {
                 self.connect_timeout = timeout;
             }
             TimeType::Linger => {
-<<<<<<< HEAD
-                self.linger_timeout = timeout.clone();
-=======
                 self.linger_timeout = timeout;
->>>>>>> 1d7530dd
             }
             _ => return Err(NetworkError::InvalidInput),
         }
@@ -347,24 +336,13 @@
     ) -> Result<SocketReceive> {
         if nonblocking {
             let max_buf_size = 8192;
-<<<<<<< HEAD
-            let mut buf = Vec::with_capacity(max_buf_size);
-            unsafe {
-                buf.set_len(max_buf_size);
-            }
-=======
             let mut buf = vec![0u8; max_buf_size];
->>>>>>> 1d7530dd
 
             let waker = unsafe { Waker::from_raw(RawWaker::new(ptr::null(), &NOOP_WAKER_VTABLE)) };
             let mut cx = Context::from_waker(&waker);
             let stream = Pin::new(stream);
             let mut read_buf = tokio::io::ReadBuf::new(&mut buf);
-<<<<<<< HEAD
-            return match stream.poll_read(&mut cx, &mut read_buf) {
-=======
             match stream.poll_read(&mut cx, &mut read_buf) {
->>>>>>> 1d7530dd
                 Poll::Ready(Ok(read)) => {
                     let read = read_buf.remaining();
                     unsafe {
@@ -381,11 +359,7 @@
                 }
                 Poll::Ready(Err(err)) => Err(io_err_into_net_error(err)),
                 Poll::Pending => Err(NetworkError::WouldBlock),
-<<<<<<< HEAD
-            };
-=======
-            }
->>>>>>> 1d7530dd
+            }
         } else {
             Self::recv_now(stream, timeout).await
         }
@@ -397,14 +371,7 @@
     ) -> Result<SocketReceive> {
         use tokio::io::AsyncReadExt;
         let max_buf_size = 8192;
-<<<<<<< HEAD
-        let mut buf = Vec::with_capacity(max_buf_size);
-        unsafe {
-            buf.set_len(max_buf_size);
-        }
-=======
         let mut buf = vec![0u8; max_buf_size];
->>>>>>> 1d7530dd
 
         let work = async move {
             match timeout {
@@ -455,11 +422,7 @@
         }
 
         use tokio::io::AsyncWriteExt;
-<<<<<<< HEAD
-        let timeout = self.write_timeout.clone();
-=======
         let timeout = self.write_timeout;
->>>>>>> 1d7530dd
         let work = async move {
             match timeout {
                 Some(timeout) => tokio::time::timeout(timeout, self.stream.write_all(&data[..]))
@@ -479,7 +442,6 @@
             }
         }
         Ok(amt)
-<<<<<<< HEAD
     }
 
     async fn flush(&mut self) -> Result<()> {
@@ -493,46 +455,6 @@
             }
         }
         use tokio::io::AsyncWriteExt;
-        let timeout = self.write_timeout.clone();
-        let work = async move {
-            match timeout {
-                Some(timeout) => tokio::time::timeout(timeout, self.stream.flush())
-                    .await
-                    .map_err(|_| Into::<std::io::Error>::into(std::io::ErrorKind::WouldBlock))?,
-                None => self.stream.flush().await,
-            }
-        };
-
-        work.await.map_err(io_err_into_net_error)
-    }
-
-    fn close(&mut self) -> Result<()> {
-        Ok(())
-    }
-
-    async fn recv(&mut self) -> Result<SocketReceive> {
-        Self::recv_now_ext(
-            self.nonblocking,
-            &mut self.stream,
-            self.read_timeout.clone(),
-        )
-        .await
-    }
-
-=======
-    }
-
-    async fn flush(&mut self) -> Result<()> {
-        while self.rx_write_ready.try_recv().is_ok() {}
-        self.tx_write_poll_ready.try_send(()).ok();
-        if self.nonblocking {
-            let waker = unsafe { Waker::from_raw(RawWaker::new(ptr::null(), &NOOP_WAKER_VTABLE)) };
-            let mut cx = Context::from_waker(&waker);
-            if self.stream.poll_write_ready(&mut cx).is_pending() {
-                return Err(NetworkError::WouldBlock);
-            }
-        }
-        use tokio::io::AsyncWriteExt;
         let timeout = self.write_timeout;
         let work = async move {
             match timeout {
@@ -554,7 +476,6 @@
         Self::recv_now_ext(self.nonblocking, &mut self.stream, self.read_timeout).await
     }
 
->>>>>>> 1d7530dd
     fn try_recv(&mut self) -> Result<Option<SocketReceive>> {
         let mut work = self.recv();
         let waker = unsafe { Waker::from_raw(RawWaker::new(ptr::null(), &NOOP_WAKER_VTABLE)) };
@@ -669,7 +590,6 @@
     addr: SocketAddr,
     nonblocking: bool,
 }
-<<<<<<< HEAD
 
 #[derive(Debug)]
 enum LocalUdpSocketMode {
@@ -720,58 +640,6 @@
     }
 }
 
-=======
-
-#[derive(Debug)]
-enum LocalUdpSocketMode {
-    Blocking(std::net::UdpSocket),
-    Async(tokio::net::UdpSocket),
-    Uninitialized,
-}
-
-impl LocalUdpSocketMode {
-    fn as_blocking_mut(&mut self) -> std::io::Result<&mut std::net::UdpSocket> {
-        match self {
-            Self::Blocking(a) => Ok(a),
-            Self::Async(_) => {
-                let mut listener = Self::Uninitialized;
-                std::mem::swap(self, &mut listener);
-                listener = match listener {
-                    Self::Async(a) => Self::Blocking(a.into_std()?),
-                    a => unreachable!(),
-                };
-                std::mem::swap(self, &mut listener);
-                match self {
-                    Self::Blocking(a) => Ok(a),
-                    _ => unreachable!(),
-                }
-            }
-            Self::Uninitialized => unreachable!(),
-        }
-    }
-
-    fn as_async_mut(&mut self) -> std::io::Result<&mut tokio::net::UdpSocket> {
-        match self {
-            Self::Async(a) => Ok(a),
-            Self::Blocking(_) => {
-                let mut listener = Self::Uninitialized;
-                std::mem::swap(self, &mut listener);
-                listener = match listener {
-                    Self::Blocking(a) => Self::Async(tokio::net::UdpSocket::from_std(a)?),
-                    a => unreachable!(),
-                };
-                std::mem::swap(self, &mut listener);
-                match self {
-                    Self::Async(a) => Ok(a),
-                    _ => unreachable!(),
-                }
-            }
-            Self::Uninitialized => unreachable!(),
-        }
-    }
-}
-
->>>>>>> 1d7530dd
 #[async_trait::async_trait]
 impl VirtualUdpSocket for LocalUdpSocket {
     async fn connect(&mut self, addr: SocketAddr) -> Result<()> {
@@ -960,14 +828,7 @@
 
     async fn recv(&mut self) -> Result<SocketReceive> {
         let buf_size = 8192;
-<<<<<<< HEAD
-        let mut buf = Vec::with_capacity(buf_size);
-        unsafe {
-            buf.set_len(buf_size);
-        }
-=======
         let mut buf = vec![0u8; buf_size];
->>>>>>> 1d7530dd
 
         let read = self
             .socket
@@ -995,14 +856,7 @@
 
     fn try_recv(&mut self) -> Result<Option<SocketReceive>> {
         let buf_size = 8192;
-<<<<<<< HEAD
-        let mut buf = Vec::with_capacity(buf_size);
-        unsafe {
-            buf.set_len(buf_size);
-        }
-=======
         let mut buf = vec![0u8; buf_size];
->>>>>>> 1d7530dd
 
         let socket = self
             .socket
@@ -1061,14 +915,7 @@
 
     fn try_recv_from(&mut self) -> Result<Option<SocketReceiveFrom>> {
         let buf_size = 8192;
-<<<<<<< HEAD
-        let mut buf = Vec::with_capacity(buf_size);
-        unsafe {
-            buf.set_len(buf_size);
-        }
-=======
         let mut buf = vec![0u8; buf_size];
->>>>>>> 1d7530dd
 
         let socket = self
             .socket
@@ -1107,14 +954,7 @@
 
     async fn recv_from(&mut self) -> Result<SocketReceiveFrom> {
         let buf_size = 8192;
-<<<<<<< HEAD
-        let mut buf = Vec::with_capacity(buf_size);
-        unsafe {
-            buf.set_len(buf_size);
-        }
-=======
         let mut buf = vec![0u8; buf_size];
->>>>>>> 1d7530dd
 
         let (read, peer) = self
             .socket
