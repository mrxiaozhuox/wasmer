use std::{pin::Pin, sync::Arc};

use crate::{
    os::task::{thread::WasiThreadRunGuard, TaskJoinHandle},
    VirtualBusError, WasiRuntimeError,
};
use futures::Future;
use tracing::*;
use wasmer::{FunctionEnvMut, Instance, Memory, Module, Store};
use wasmer_wasi_types::wasi::{Errno, ExitCode};

use super::{BinFactory, BinaryPackage, ModuleCache};
use crate::{
    import_object_for_all_wasi_versions, runtime::SpawnType, SpawnedMemory, WasiEnv,
    WasiFunctionEnv, WasiRuntime,
};

pub fn spawn_exec(
    binary: BinaryPackage,
    name: &str,
    store: Store,
    env: WasiEnv,
    runtime: &Arc<dyn WasiRuntime + Send + Sync + 'static>,
    compiled_modules: &ModuleCache,
) -> Result<TaskJoinHandle, VirtualBusError> {
    // Load the module
    #[cfg(feature = "sys")]
    let compiler = store.engine().name();
    #[cfg(not(feature = "sys"))]
    let compiler = "generic";

    let module = compiled_modules.get_compiled_module(&store, binary.hash().as_str(), compiler);
    let module = match (module, binary.entry.as_ref()) {
        (Some(a), _) => a,
        (None, Some(entry)) => {
            let module = Module::new(&store, &entry[..]).map_err(|err| {
                error!(
                    "failed to compile module [{}, len={}] - {}",
                    name,
                    entry.len(),
                    err
                );
                VirtualBusError::CompileError
            });
            if module.is_err() {
                env.cleanup(Some(Errno::Noexec as ExitCode));
            }
            let module = module?;
            compiled_modules.set_compiled_module(binary.hash().as_str(), compiler, &module);
            module
        }
        (None, None) => {
            error!("package has no entry [{}]", name,);
            env.cleanup(Some(Errno::Noexec as ExitCode));
            return Err(VirtualBusError::CompileError);
        }
    };

    // If the file system has not already been union'ed then do so
    env.state.fs.conditional_union(&binary);
    tracing::debug!("{:?}", env.state.fs);

    // Now run the module
    spawn_exec_module(module, store, env, runtime)
}

pub fn spawn_exec_module(
    module: Module,
    store: Store,
    env: WasiEnv,
    runtime: &Arc<dyn WasiRuntime + Send + Sync + 'static>,
) -> Result<TaskJoinHandle, VirtualBusError> {
    // Create a new task manager
    let tasks = runtime.task_manager();

    // Create the signaler
    let pid = env.pid();

    let join_handle = env.thread.join_handle();
    {
        // Determine if shared memory needs to be created and imported
        let shared_memory = module.imports().memories().next().map(|a| *a.ty());

        // Determine if we are going to create memory and import it or just rely on self creation of memory
        let memory_spawn = match shared_memory {
            Some(ty) => {
                #[cfg(feature = "sys")]
                let style = store.tunables().memory_style(&ty);
                SpawnType::CreateWithType(SpawnedMemory {
                    ty,
                    #[cfg(feature = "sys")]
                    style,
                })
            }
            None => SpawnType::Create,
        };

        // Create a thread that will run this process
        let runtime = runtime.clone();
        let tasks_outer = tasks.clone();

        let task = {
            move |mut store, module, memory| {
                // Create the WasiFunctionEnv
                let mut wasi_env = env;
                wasi_env.runtime = runtime;
<<<<<<< HEAD
                let thread = WasiThreadGuard::new(wasi_env.thread.clone());
=======
                let thread = WasiThreadRunGuard::new(wasi_env.thread.clone());
>>>>>>> 464af8d9

                let mut wasi_env = WasiFunctionEnv::new(&mut store, wasi_env);

                // Let's instantiate the module with the imports.
                let (mut import_object, init) =
                    import_object_for_all_wasi_versions(&module, &mut store, &wasi_env.env);
                let imported_memory = if let Some(memory) = memory {
                    let imported_memory = Memory::new_from_existing(&mut store, memory);
                    import_object.define("env", "memory", imported_memory.clone());
                    Some(imported_memory)
                } else {
                    None
                };

                let instance = match Instance::new(&mut store, &module, &import_object) {
                    Ok(a) => a,
                    Err(err) => {
                        error!("wasi[{}]::wasm instantiate error ({})", pid, err);
                        wasi_env
                            .data(&store)
                            .cleanup(Some(Errno::Noexec as ExitCode));
                        return;
                    }
                };

                init(&instance, &store).unwrap();

                // Initialize the WASI environment
                if let Err(err) =
                    wasi_env.initialize_with_memory(&mut store, instance.clone(), imported_memory)
                {
                    error!("wasi[{}]::wasi initialize error ({})", pid, err);
                    wasi_env
                        .data(&store)
                        .cleanup(Some(Errno::Noexec as ExitCode));
                    return;
                }

                // If this module exports an _initialize function, run that first.
                if let Ok(initialize) = instance.exports.get_function("_initialize") {
                    if let Err(err) = initialize.call(&mut store, &[]) {
                        thread.thread.set_status_finished(Err(err.into()));
                        wasi_env
                            .data(&store)
                            .cleanup(Some(Errno::Noexec as ExitCode));
                        return;
                    }
                }

                // Let's call the `_start` function, which is our `main` function in Rust.
                let start = instance.exports.get_function("_start").ok();

                // If there is a start function
                debug!("wasi[{}]::called main()", pid);
                // TODO: rewrite to use crate::run_wasi_func

                thread.thread.set_status_running();

                let ret = if let Some(start) = start {
                    start
                        .call(&mut store, &[])
                        .map_err(WasiRuntimeError::from)
                        .map(|_| 0)
                } else {
                    debug!("wasi[{}]::exec-failed: missing _start function", pid);
                    Ok(Errno::Noexec as u32)
                };
                debug!("wasi[{pid}]::main() has exited with {ret:?}");

                let code = if let Err(err) = &ret {
                    err.as_exit_code().unwrap_or(Errno::Child as u32)
                } else {
                    0
                };
                thread.thread.set_status_finished(ret);

                // Cleanup the environment
                wasi_env.data(&store).cleanup(Some(code));
            }
        };

        tasks_outer
            .task_wasm(Box::new(task), store, module, memory_spawn)
            .map_err(|err| {
                error!("wasi[{}]::failed to launch module - {}", pid, err);
                VirtualBusError::UnknownError
            })?
    };

    Ok(join_handle)
}

impl BinFactory {
    pub fn spawn<'a>(
        &'a self,
        name: String,
        store: Store,
        env: WasiEnv,
    ) -> Pin<Box<dyn Future<Output = Result<TaskJoinHandle, VirtualBusError>> + 'a>> {
        Box::pin(async move {
            // Find the binary (or die trying) and make the spawn type
            let binary = self
                .get_binary(name.as_str(), Some(env.fs_root()))
                .await
                .ok_or(VirtualBusError::NotFound);
            if binary.is_err() {
                env.cleanup(Some(Errno::Noent as ExitCode));
            }
            let binary = binary?;

            // Execute
            spawn_exec(
                binary,
                name.as_str(),
                store,
                env,
                &self.runtime,
                &self.cache,
            )
        })
    }

    pub fn try_built_in(
        &self,
        name: String,
        parent_ctx: Option<&FunctionEnvMut<'_, WasiEnv>>,
        store: &mut Option<Store>,
        builder: &mut Option<WasiEnv>,
    ) -> Result<TaskJoinHandle, VirtualBusError> {
        // We check for built in commands
        if let Some(parent_ctx) = parent_ctx {
            if self.commands.exists(name.as_str()) {
                return self
                    .commands
                    .exec(parent_ctx, name.as_str(), store, builder);
            }
        } else if self.commands.exists(name.as_str()) {
            tracing::warn!("builtin command without a parent ctx - {}", name);
        }
        Err(VirtualBusError::NotFound)
    }
}<|MERGE_RESOLUTION|>--- conflicted
+++ resolved
@@ -104,11 +104,7 @@
                 // Create the WasiFunctionEnv
                 let mut wasi_env = env;
                 wasi_env.runtime = runtime;
-<<<<<<< HEAD
-                let thread = WasiThreadGuard::new(wasi_env.thread.clone());
-=======
                 let thread = WasiThreadRunGuard::new(wasi_env.thread.clone());
->>>>>>> 464af8d9
 
                 let mut wasi_env = WasiFunctionEnv::new(&mut store, wasi_env);
 
