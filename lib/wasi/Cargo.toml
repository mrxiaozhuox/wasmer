--- conflicted
+++ resolved
@@ -17,12 +17,7 @@
 getrandom = "0.2"
 wasmer-wasix-types = { path = "../wasi-types", version = "0.1.0" }
 wasmer-types = { path = "../types", version = "=3.2.0-alpha.1", default-features = false }
-<<<<<<< HEAD
-wasmer = { path = "../api", version = "=3.2.0-alpha.1", default-features = false, features = ["wat", "js-serializable-module","tracing"] }
-wasmer-vfs = { path = "../vfs", version = "=3.2.0-alpha.1", default-features = false, features = ["webc-fs"] }
-=======
 wasmer = { path = "../api", version = "=3.2.0-alpha.1", default-features = false, features = ["wat", "js-serializable-module"] }
->>>>>>> 1fe1e514
 wasmer-vm = { path = "../vm", version = "=3.2.0-alpha.1", optional = true }
 virtual-fs = { path = "../vfs", version = "0.1.0", default-features = false, features = ["webc-fs"] }
 virtual-net = { path = "../vnet", version = "0.1.0", default-features = false }
@@ -118,12 +113,7 @@
 host-vnet = [ "virtual-net/host-net" ]
 host-threads = []
 host-reqwest = ["reqwest"]
-<<<<<<< HEAD
-host-fs = ["wasmer-vfs/host-fs"]
-=======
 host-fs = ["virtual-fs/host-fs"]
-host-termios = ["termios", "term_size"]
->>>>>>> 1fe1e514
 
 logging = ["tracing/log"]
 disable-all-logging = [
