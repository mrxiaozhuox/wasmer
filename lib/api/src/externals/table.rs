--- conflicted
+++ resolved
@@ -156,14 +156,10 @@
 impl<'a> Exportable<'a> for Table {
     fn to_export(&self) -> Export {
         ExportTable {
-<<<<<<< HEAD
-            from: self.table.clone(),
-            instance_allocator: None,
-=======
             vm_table: VMExportTable {
                 from: self.table.clone(),
+                instance_allocator: None,
             },
->>>>>>> 6041c031
         }
         .into()
     }
