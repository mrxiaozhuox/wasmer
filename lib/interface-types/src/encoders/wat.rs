//! Writes the AST into a string representing WIT with its textual format.
//!
//! # Example
//!
//! ```rust
//! use wasmer_interface_types::{
//!     ast::*,
//!     encoders::wat::*,
//!     interpreter::Instruction,
//! };
//!
//! let input: String = (&Interfaces {
//!     types: vec![Type {
//!         inputs: vec![InterfaceType::I32],
//!         outputs: vec![InterfaceType::S8],
//!     }],
//!     imports: vec![Import {
//!         namespace: "ns",
//!         name: "foo",
//!         signature_type: 0,
//!     }],
//!     adapters: vec![Adapter {
//!         function_type: 0,
//!         instructions: vec![Instruction::ArgumentGet { index: 42 }],
//!     }],
//!     exports: vec![Export {
//!         name: "bar",
//!         function_type: 0,
//!     }],
//!     implementations: vec![Implementation {
//!         core_function_type: 0,
//!         adapter_function_type: 1,
//!     }],
//! })
//!     .to_string();
//! let output = r#";; Types
//! (@interface type (func
//!   (param i32)
//!   (result s8)))
//!
//! ;; Imports
//! (@interface import "ns" "foo" (func (type 0)))
//!
//! ;; Adapters
//! (@interface func (type 0)
//!   arg.get 42)
//!
//! ;; Exports
//! (@interface export "bar" (func 0))
//!
//! ;; Implementations
//! (@interface implement (func 0) (func 1))"#;
//!
//! assert_eq!(input, output);
//! ```

use crate::{ast::*, interpreter::Instruction};
use std::string::ToString;

/// Encode an `InterfaceType` into a string.
impl ToString for &InterfaceType {
    fn to_string(&self) -> String {
        match self {
            InterfaceType::S8 => "s8".into(),
            InterfaceType::S16 => "s16".into(),
            InterfaceType::S32 => "s32".into(),
            InterfaceType::S64 => "s64".into(),
            InterfaceType::U8 => "u8".into(),
            InterfaceType::U16 => "u16".into(),
            InterfaceType::U32 => "u32".into(),
            InterfaceType::U64 => "u64".into(),
            InterfaceType::F32 => "f32".into(),
            InterfaceType::F64 => "f64".into(),
            InterfaceType::String => "string".into(),
            InterfaceType::Anyref => "anyref".into(),
            InterfaceType::I32 => "i32".into(),
            InterfaceType::I64 => "i64".into(),
        }
    }
}

/// Encode an `Instruction` into a string.
impl<'input> ToString for &Instruction<'input> {
    fn to_string(&self) -> String {
        match self {
            Instruction::ArgumentGet { index } => format!("arg.get {}", index),
<<<<<<< HEAD
            Instruction::Call { function_index } => format!("call {}", function_index),
            Instruction::CallExport { export_name } => format!(r#"call-export "{}""#, export_name),
            Instruction::MemoryToString => "memory-to-string".into(),
            Instruction::StringToMemory { allocator_index } => {
                format!(r#"string-to-memory {}"#, allocator_index)
=======
            Instruction::CallCore { function_index } => format!("call-core {}", function_index),
            Instruction::ReadUtf8 => "read-utf8".into(),
            Instruction::WriteUtf8 { allocator_name } => {
                format!(r#"write-utf8 "{}""#, allocator_name)
>>>>>>> 674d18ed
            }
            Instruction::I32ToS8 => "i32-to-s8".into(),
            Instruction::I32ToS8X => "i32-to-s8x".into(),
            Instruction::I32ToU8 => "i32-to-u8".into(),
            Instruction::I32ToS16 => "i32-to-s16".into(),
            Instruction::I32ToS16X => "i32-to-s16x".into(),
            Instruction::I32ToU16 => "i32-to-u16".into(),
            Instruction::I32ToS32 => "i32-to-s32".into(),
            Instruction::I32ToU32 => "i32-to-u32".into(),
            Instruction::I32ToS64 => "i32-to-s64".into(),
            Instruction::I32ToU64 => "i32-to-u64".into(),
            Instruction::I64ToS8 => "i64-to-s8".into(),
            Instruction::I64ToS8X => "i64-to-s8x".into(),
            Instruction::I64ToU8 => "i64-to-u8".into(),
            Instruction::I64ToS16 => "i64-to-s16".into(),
            Instruction::I64ToS16X => "i64-to-s16x".into(),
            Instruction::I64ToU16 => "i64-to-u16".into(),
            Instruction::I64ToS32 => "i64-to-s32".into(),
            Instruction::I64ToS32X => "i64-to-s32x".into(),
            Instruction::I64ToU32 => "i64-to-u32".into(),
            Instruction::I64ToS64 => "i64-to-s64".into(),
            Instruction::I64ToU64 => "i64-to-u64".into(),
            Instruction::S8ToI32 => "s8-to-i32".into(),
            Instruction::U8ToI32 => "u8-to-i32".into(),
            Instruction::S16ToI32 => "s16-to-i32".into(),
            Instruction::U16ToI32 => "u16-to-i32".into(),
            Instruction::S32ToI32 => "s32-to-i32".into(),
            Instruction::U32ToI32 => "u32-to-i32".into(),
            Instruction::S64ToI32 => "s64-to-i32".into(),
            Instruction::S64ToI32X => "s64-to-i32x".into(),
            Instruction::U64ToI32 => "u64-to-i32".into(),
            Instruction::U64ToI32X => "u64-to-i32x".into(),
            Instruction::S8ToI64 => "s8-to-i64".into(),
            Instruction::U8ToI64 => "u8-to-i64".into(),
            Instruction::S16ToI64 => "s16-to-i64".into(),
            Instruction::U16ToI64 => "u16-to-i64".into(),
            Instruction::S32ToI64 => "s32-to-i64".into(),
            Instruction::U32ToI64 => "u32-to-i64".into(),
            Instruction::S64ToI64 => "s64-to-i64".into(),
            Instruction::U64ToI64 => "u64-to-i64".into(),
        }
    }
}

/// Encode a list of `InterfaceType` representing inputs into a
/// string.
fn input_types_to_param(input_types: &[InterfaceType]) -> String {
    if input_types.is_empty() {
        "".into()
    } else {
        format!(
            "\n  (param{})",
            input_types
                .iter()
                .fold(String::new(), |mut accumulator, interface_type| {
                    accumulator.push(' ');
                    accumulator.push_str(&interface_type.to_string());
                    accumulator
                })
        )
    }
}

/// Encode a list of `InterfaceType` representing outputs into a
/// string.
fn output_types_to_result(output_types: &[InterfaceType]) -> String {
    if output_types.is_empty() {
        "".into()
    } else {
        format!(
            "\n  (result{})",
            output_types
                .iter()
                .fold(String::new(), |mut accumulator, interface_type| {
                    accumulator.push(' ');
                    accumulator.push_str(&interface_type.to_string());
                    accumulator
                })
        )
    }
}

/// Encode a `Type` into a string.
impl<'input> ToString for &Type {
    fn to_string(&self) -> String {
        format!(
            r#"(@interface type (func{inputs}{outputs}))"#,
            inputs = input_types_to_param(&self.inputs),
            outputs = output_types_to_result(&self.outputs),
        )
    }
}

/// Encode an `Import` into a string.
impl<'input> ToString for &Import<'input> {
    fn to_string(&self) -> String {
        format!(
            r#"(@interface import "{namespace}" "{name}" (func (type {type})))"#,
            namespace = self.namespace,
            name = self.name,
            type = self.signature_type,
        )
    }
}

/// Encode an `Adapter` into a string.
impl<'input> ToString for &Adapter<'input> {
    fn to_string(&self) -> String {
        format!(
            r#"(@interface func (type {function_type}){instructions})"#,
            function_type = self.function_type,
            instructions =
                self.instructions
                    .iter()
                    .fold(String::new(), |mut accumulator, instruction| {
                        accumulator.push_str("\n  ");
                        accumulator.push_str(&instruction.to_string());
                        accumulator
                    }),
        )
    }
}

/// Encode an `Export` into a string.
impl<'input> ToString for &Export<'input> {
    fn to_string(&self) -> String {
        format!(
            r#"(@interface export "{name}" (func {type}))"#,
            name = self.name,
            type = self.function_type,
        )
    }
}

/// Encode an `Implementation` into a string.
impl<'input> ToString for &Implementation {
    fn to_string(&self) -> String {
        format!(
            r#"(@interface implement (func {core_function_type}) (func {adapter_function_type}))"#,
            core_function_type = self.core_function_type,
            adapter_function_type = self.adapter_function_type,
        )
    }
}

/// Encode an `Interfaces` into a string.
impl<'input> ToString for &Interfaces<'input> {
    fn to_string(&self) -> String {
        let mut output = String::new();

        let types = self
            .types
            .iter()
            .fold(String::new(), |mut accumulator, ty| {
                accumulator.push('\n');
                accumulator.push_str(&ty.to_string());
                accumulator
            });

        let imports = self
            .imports
            .iter()
            .fold(String::new(), |mut accumulator, import| {
                accumulator.push('\n');
                accumulator.push_str(&import.to_string());
                accumulator
            });

        let adapters = self
            .adapters
            .iter()
            .fold(String::new(), |mut accumulator, adapter| {
                accumulator.push('\n');
                accumulator.push_str(&adapter.to_string());
                accumulator
            });

        let exports = self
            .exports
            .iter()
            .fold(String::new(), |mut accumulator, export| {
                accumulator.push('\n');
                accumulator.push_str(&export.to_string());
                accumulator
            });

        let implementations =
            self.implementations
                .iter()
                .fold(String::new(), |mut accumulator, implementation| {
                    accumulator.push('\n');
                    accumulator.push_str(&implementation.to_string());
                    accumulator
                });

        let separator = |output: &mut String| {
            if !output.is_empty() {
                output.push_str("\n\n");
            }
        };

        if !types.is_empty() {
            output.push_str(";; Types");
            output.push_str(&types);
        }

        separator(&mut output);

        if !imports.is_empty() {
            output.push_str(";; Imports");
            output.push_str(&imports);
        }

        separator(&mut output);

        if !adapters.is_empty() {
            output.push_str(";; Adapters");
            output.push_str(&adapters);
        }

        separator(&mut output);

        if !exports.is_empty() {
            output.push_str(";; Exports");
            output.push_str(&exports);
        }

        separator(&mut output);

        if !implementations.is_empty() {
            output.push_str(";; Implementations");
            output.push_str(&implementations);
        }

        output
    }
}

#[cfg(test)]
mod tests {
    use crate::{ast::*, interpreter::Instruction};

    #[test]
    fn test_interface_types() {
        let inputs: Vec<String> = vec![
            (&InterfaceType::S8).to_string(),
            (&InterfaceType::S16).to_string(),
            (&InterfaceType::S32).to_string(),
            (&InterfaceType::S64).to_string(),
            (&InterfaceType::U8).to_string(),
            (&InterfaceType::U16).to_string(),
            (&InterfaceType::U32).to_string(),
            (&InterfaceType::U64).to_string(),
            (&InterfaceType::F32).to_string(),
            (&InterfaceType::F64).to_string(),
            (&InterfaceType::String).to_string(),
            (&InterfaceType::Anyref).to_string(),
            (&InterfaceType::I32).to_string(),
            (&InterfaceType::I64).to_string(),
        ];
        let outputs = vec![
            "s8", "s16", "s32", "s64", "u8", "u16", "u32", "u64", "f32", "f64", "string", "anyref",
            "i32", "i64",
        ];

        assert_eq!(inputs, outputs);
    }

    #[test]
    fn test_instructions() {
        let inputs: Vec<String> = vec![
            (&Instruction::ArgumentGet { index: 7 }).to_string(),
<<<<<<< HEAD
            (&Instruction::Call { function_index: 7 }).to_string(),
            (&Instruction::CallExport { export_name: "foo" }).to_string(),
            (&Instruction::MemoryToString).to_string(),
            (&Instruction::StringToMemory {
                allocator_index: 42,
=======
            (&Instruction::CallCore { function_index: 7 }).to_string(),
            (&Instruction::ReadUtf8).to_string(),
            (&Instruction::WriteUtf8 {
                allocator_name: "foo",
>>>>>>> 674d18ed
            })
                .to_string(),
            (&Instruction::I32ToS8).to_string(),
            (&Instruction::I32ToS8X).to_string(),
            (&Instruction::I32ToU8).to_string(),
            (&Instruction::I32ToS16).to_string(),
            (&Instruction::I32ToS16X).to_string(),
            (&Instruction::I32ToU16).to_string(),
            (&Instruction::I32ToS32).to_string(),
            (&Instruction::I32ToU32).to_string(),
            (&Instruction::I32ToS64).to_string(),
            (&Instruction::I32ToU64).to_string(),
            (&Instruction::I64ToS8).to_string(),
            (&Instruction::I64ToS8X).to_string(),
            (&Instruction::I64ToU8).to_string(),
            (&Instruction::I64ToS16).to_string(),
            (&Instruction::I64ToS16X).to_string(),
            (&Instruction::I64ToU16).to_string(),
            (&Instruction::I64ToS32).to_string(),
            (&Instruction::I64ToS32X).to_string(),
            (&Instruction::I64ToU32).to_string(),
            (&Instruction::I64ToS64).to_string(),
            (&Instruction::I64ToU64).to_string(),
            (&Instruction::S8ToI32).to_string(),
            (&Instruction::U8ToI32).to_string(),
            (&Instruction::S16ToI32).to_string(),
            (&Instruction::U16ToI32).to_string(),
            (&Instruction::S32ToI32).to_string(),
            (&Instruction::U32ToI32).to_string(),
            (&Instruction::S64ToI32).to_string(),
            (&Instruction::S64ToI32X).to_string(),
            (&Instruction::U64ToI32).to_string(),
            (&Instruction::U64ToI32X).to_string(),
            (&Instruction::S8ToI64).to_string(),
            (&Instruction::U8ToI64).to_string(),
            (&Instruction::S16ToI64).to_string(),
            (&Instruction::U16ToI64).to_string(),
            (&Instruction::S32ToI64).to_string(),
            (&Instruction::U32ToI64).to_string(),
            (&Instruction::S64ToI64).to_string(),
            (&Instruction::U64ToI64).to_string(),
        ];
        let outputs = vec![
            "arg.get 7",
<<<<<<< HEAD
            "call 7",
            r#"call-export "foo""#,
            "memory-to-string",
            "string-to-memory 42",
=======
            "call-core 7",
            "read-utf8",
            r#"write-utf8 "foo""#,
>>>>>>> 674d18ed
            "i32-to-s8",
            "i32-to-s8x",
            "i32-to-u8",
            "i32-to-s16",
            "i32-to-s16x",
            "i32-to-u16",
            "i32-to-s32",
            "i32-to-u32",
            "i32-to-s64",
            "i32-to-u64",
            "i64-to-s8",
            "i64-to-s8x",
            "i64-to-u8",
            "i64-to-s16",
            "i64-to-s16x",
            "i64-to-u16",
            "i64-to-s32",
            "i64-to-s32x",
            "i64-to-u32",
            "i64-to-s64",
            "i64-to-u64",
            "s8-to-i32",
            "u8-to-i32",
            "s16-to-i32",
            "u16-to-i32",
            "s32-to-i32",
            "u32-to-i32",
            "s64-to-i32",
            "s64-to-i32x",
            "u64-to-i32",
            "u64-to-i32x",
            "s8-to-i64",
            "u8-to-i64",
            "s16-to-i64",
            "u16-to-i64",
            "s32-to-i64",
            "u32-to-i64",
            "s64-to-i64",
            "u64-to-i64",
        ];

        assert_eq!(inputs, outputs);
    }

    #[test]
    fn test_types() {
        let inputs: Vec<String> = vec![
            (&Type {
                inputs: vec![InterfaceType::I32, InterfaceType::F32],
                outputs: vec![InterfaceType::I32],
            })
                .to_string(),
            (&Type {
                inputs: vec![InterfaceType::I32],
                outputs: vec![],
            })
                .to_string(),
            (&Type {
                inputs: vec![],
                outputs: vec![InterfaceType::I32],
            })
                .to_string(),
            (&Type {
                inputs: vec![],
                outputs: vec![],
            })
                .to_string(),
        ];
        let outputs = vec![
            r#"(@interface type (func
  (param i32 f32)
  (result i32)))"#,
            r#"(@interface type (func
  (param i32)))"#,
            r#"(@interface type (func
  (result i32)))"#,
            r#"(@interface type (func))"#,
        ];

        assert_eq!(inputs, outputs);
    }

    #[test]
    fn test_exports() {
        let input = (&Export {
            name: "foo",
            function_type: 0,
        })
            .to_string();
        let output = r#"(@interface export "foo" (func 0))"#;

        assert_eq!(input, output);
    }

    #[test]
    fn test_imports() {
        let input = (&Import {
            namespace: "ns",
            name: "foo",
            signature_type: 0,
        })
            .to_string();
        let output = r#"(@interface import "ns" "foo" (func (type 0)))"#;

        assert_eq!(input, output);
    }

    #[test]
    fn test_adapter() {
        let input = (&Adapter {
            function_type: 0,
            instructions: vec![Instruction::ArgumentGet { index: 42 }],
        })
            .to_string();
        let output = r#"(@interface func (type 0)
  arg.get 42)"#;

        assert_eq!(input, output);
    }

    #[test]
    fn test_interfaces() {
        let input: String = (&Interfaces {
            types: vec![Type {
                inputs: vec![InterfaceType::I32],
                outputs: vec![InterfaceType::S8],
            }],
            imports: vec![Import {
                namespace: "ns",
                name: "foo",
                signature_type: 0,
            }],
            adapters: vec![Adapter {
                function_type: 0,
                instructions: vec![Instruction::ArgumentGet { index: 42 }],
            }],
            exports: vec![Export {
                name: "bar",
                function_type: 0,
            }],
            implementations: vec![Implementation {
                core_function_type: 0,
                adapter_function_type: 1,
            }],
        })
            .to_string();
        let output = r#";; Types
(@interface type (func
  (param i32)
  (result s8)))

;; Imports
(@interface import "ns" "foo" (func (type 0)))

;; Adapters
(@interface func (type 0)
  arg.get 42)

;; Exports
(@interface export "bar" (func 0))

;; Implementations
(@interface implement (func 0) (func 1))"#;

        assert_eq!(input, output);
    }
}<|MERGE_RESOLUTION|>--- conflicted
+++ resolved
@@ -84,18 +84,10 @@
     fn to_string(&self) -> String {
         match self {
             Instruction::ArgumentGet { index } => format!("arg.get {}", index),
-<<<<<<< HEAD
-            Instruction::Call { function_index } => format!("call {}", function_index),
-            Instruction::CallExport { export_name } => format!(r#"call-export "{}""#, export_name),
+            Instruction::CallCore { function_index } => format!("call-core {}", function_index),
             Instruction::MemoryToString => "memory-to-string".into(),
             Instruction::StringToMemory { allocator_index } => {
                 format!(r#"string-to-memory {}"#, allocator_index)
-=======
-            Instruction::CallCore { function_index } => format!("call-core {}", function_index),
-            Instruction::ReadUtf8 => "read-utf8".into(),
-            Instruction::WriteUtf8 { allocator_name } => {
-                format!(r#"write-utf8 "{}""#, allocator_name)
->>>>>>> 674d18ed
             }
             Instruction::I32ToS8 => "i32-to-s8".into(),
             Instruction::I32ToS8X => "i32-to-s8x".into(),
@@ -368,18 +360,10 @@
     fn test_instructions() {
         let inputs: Vec<String> = vec![
             (&Instruction::ArgumentGet { index: 7 }).to_string(),
-<<<<<<< HEAD
-            (&Instruction::Call { function_index: 7 }).to_string(),
-            (&Instruction::CallExport { export_name: "foo" }).to_string(),
+            (&Instruction::CallCore { function_index: 7 }).to_string(),
             (&Instruction::MemoryToString).to_string(),
             (&Instruction::StringToMemory {
                 allocator_index: 42,
-=======
-            (&Instruction::CallCore { function_index: 7 }).to_string(),
-            (&Instruction::ReadUtf8).to_string(),
-            (&Instruction::WriteUtf8 {
-                allocator_name: "foo",
->>>>>>> 674d18ed
             })
                 .to_string(),
             (&Instruction::I32ToS8).to_string(),
@@ -424,16 +408,9 @@
         ];
         let outputs = vec![
             "arg.get 7",
-<<<<<<< HEAD
-            "call 7",
-            r#"call-export "foo""#,
+            "call-core 7",
             "memory-to-string",
             "string-to-memory 42",
-=======
-            "call-core 7",
-            "read-utf8",
-            r#"write-utf8 "foo""#,
->>>>>>> 674d18ed
             "i32-to-s8",
             "i32-to-s8x",
             "i32-to-u8",
