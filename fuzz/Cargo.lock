# This file is automatically @generated by Cargo.
# It is not intended for manual editing.
version = 3

[[package]]
name = "addr2line"
version = "0.14.1"
source = "registry+https://github.com/rust-lang/crates.io-index"
checksum = "a55f82cfe485775d02112886f4169bde0c5894d75e79ead7eafe7e40a25e45f7"
dependencies = [
 "gimli",
]

[[package]]
name = "adler"
version = "1.0.2"
source = "registry+https://github.com/rust-lang/crates.io-index"
checksum = "f26201604c87b1e01bd3d98f8d5d9a8fcbb815e8cedb41ffccbeb4bf593a35fe"

[[package]]
name = "aho-corasick"
version = "0.7.18"
source = "registry+https://github.com/rust-lang/crates.io-index"
checksum = "1e37cfd5e7657ada45f742d6e99ca5788580b5c529dc78faf11ece6dc702656f"
dependencies = [
 "memchr",
]

[[package]]
name = "anyhow"
version = "1.0.40"
source = "registry+https://github.com/rust-lang/crates.io-index"
checksum = "28b2cd92db5cbd74e8e5028f7e27dd7aa3090e89e4f2a197cc7c8dfb69c7063b"

[[package]]
name = "arbitrary"
version = "1.0.0"
source = "registry+https://github.com/rust-lang/crates.io-index"
checksum = "698b65a961a9d730fb45b6b0327e20207810c9f61ee421b082b27ba003f49e2b"
dependencies = [
 "derive_arbitrary",
]

[[package]]
name = "autocfg"
version = "1.0.1"
source = "registry+https://github.com/rust-lang/crates.io-index"
checksum = "cdb031dd78e28731d87d56cc8ffef4a8f36ca26c38fe2de700543e627f8a464a"

[[package]]
name = "backtrace"
version = "0.3.58"
source = "registry+https://github.com/rust-lang/crates.io-index"
checksum = "88fb5a785d6b44fd9d6700935608639af1b8356de1e55d5f7c2740f4faa15d82"
dependencies = [
 "addr2line",
 "cc",
 "cfg-if 1.0.0",
 "libc",
 "miniz_oxide",
 "object",
 "rustc-demangle",
]

[[package]]
name = "bitflags"
version = "1.2.1"
source = "registry+https://github.com/rust-lang/crates.io-index"
checksum = "cf1de2fe8c75bc145a2f577add951f8134889b4795d47466a54a5c846d691693"

[[package]]
name = "byteorder"
version = "1.4.3"
source = "registry+https://github.com/rust-lang/crates.io-index"
checksum = "14c189c53d098945499cdfa7ecc63567cf3886b3332b312a5b4585d8d3a6a610"

[[package]]
name = "cc"
version = "1.0.67"
source = "registry+https://github.com/rust-lang/crates.io-index"
checksum = "e3c69b077ad434294d3ce9f1f6143a2a4b89a8a2d54ef813d85003a4fd1137fd"

[[package]]
name = "cfg-if"
version = "0.1.10"
source = "registry+https://github.com/rust-lang/crates.io-index"
checksum = "4785bdd1c96b2a846b2bd7cc02e86b6b3dbf14e7e53446c4f54c92a361040822"

[[package]]
name = "cfg-if"
version = "1.0.0"
source = "registry+https://github.com/rust-lang/crates.io-index"
checksum = "baf1de4339761588bc0619e3cbc0120ee582ebb74b53b4efbf79117bd2da40fd"

[[package]]
name = "cranelift-bforest"
version = "0.70.0"
source = "registry+https://github.com/rust-lang/crates.io-index"
checksum = "31f782ffb172d8095cbb4c6464d85432c3bcfa8609b0bb1dc27cfd35bd90e052"
dependencies = [
 "cranelift-entity",
]

[[package]]
name = "cranelift-codegen"
version = "0.70.0"
source = "registry+https://github.com/rust-lang/crates.io-index"
checksum = "91e0910022b490bd0a65d5baa1693b0475cdbeea1c26472343f2acea1f1f55b8"
dependencies = [
 "byteorder",
 "cranelift-bforest",
 "cranelift-codegen-meta",
 "cranelift-codegen-shared",
 "cranelift-entity",
 "gimli",
 "log",
 "regalloc",
 "smallvec",
 "target-lexicon",
 "thiserror",
]

[[package]]
name = "cranelift-codegen-meta"
version = "0.70.0"
source = "registry+https://github.com/rust-lang/crates.io-index"
checksum = "7cafe95cb5ac659e113549b2794a2c8d3a14f36e1a98728a6e0ea7a773be2129"
dependencies = [
 "cranelift-codegen-shared",
 "cranelift-entity",
]

[[package]]
name = "cranelift-codegen-shared"
version = "0.70.0"
source = "registry+https://github.com/rust-lang/crates.io-index"
checksum = "8d1bd002e42cc094a131a8227d06d48df28ea3b9127e5e3bc3010e079858e9af"

[[package]]
name = "cranelift-entity"
version = "0.70.0"
source = "registry+https://github.com/rust-lang/crates.io-index"
checksum = "e55e9043403f0dec775f317280015150e78b2352fb947d2f37407fd4ce6311c7"
dependencies = [
 "serde",
]

[[package]]
name = "cranelift-frontend"
version = "0.70.0"
source = "registry+https://github.com/rust-lang/crates.io-index"
checksum = "0153680ebce89aac7cad90a5442bb136faacfc86ea62587a01b8e8e79f8249c9"
dependencies = [
 "cranelift-codegen",
 "log",
 "smallvec",
 "target-lexicon",
]

[[package]]
name = "crc32fast"
version = "1.2.1"
source = "registry+https://github.com/rust-lang/crates.io-index"
checksum = "81156fece84ab6a9f2afdb109ce3ae577e42b1228441eded99bd77f627953b1a"
dependencies = [
 "cfg-if 1.0.0",
]

[[package]]
name = "crossbeam-channel"
version = "0.5.1"
source = "registry+https://github.com/rust-lang/crates.io-index"
checksum = "06ed27e177f16d65f0f0c22a213e17c696ace5dd64b14258b52f9417ccb52db4"
dependencies = [
 "cfg-if 1.0.0",
 "crossbeam-utils",
]

[[package]]
name = "crossbeam-deque"
version = "0.8.0"
source = "registry+https://github.com/rust-lang/crates.io-index"
checksum = "94af6efb46fef72616855b036a624cf27ba656ffc9be1b9a3c931cfc7749a9a9"
dependencies = [
 "cfg-if 1.0.0",
 "crossbeam-epoch",
 "crossbeam-utils",
]

[[package]]
name = "crossbeam-epoch"
version = "0.9.4"
source = "registry+https://github.com/rust-lang/crates.io-index"
checksum = "52fb27eab85b17fbb9f6fd667089e07d6a2eb8743d02639ee7f6a7a7729c9c94"
dependencies = [
 "cfg-if 1.0.0",
 "crossbeam-utils",
 "lazy_static",
 "memoffset",
 "scopeguard",
]

[[package]]
name = "crossbeam-utils"
version = "0.8.4"
source = "registry+https://github.com/rust-lang/crates.io-index"
checksum = "4feb231f0d4d6af81aed15928e58ecf5816aa62a2393e2c82f46973e92a9a278"
dependencies = [
 "autocfg",
 "cfg-if 1.0.0",
 "lazy_static",
]

[[package]]
name = "darling"
version = "0.12.4"
source = "registry+https://github.com/rust-lang/crates.io-index"
checksum = "5f2c43f534ea4b0b049015d00269734195e6d3f0f6635cb692251aca6f9f8b3c"
dependencies = [
 "darling_core",
 "darling_macro",
]

[[package]]
name = "darling_core"
version = "0.12.4"
source = "registry+https://github.com/rust-lang/crates.io-index"
checksum = "8e91455b86830a1c21799d94524df0845183fa55bafd9aa137b01c7d1065fa36"
dependencies = [
 "fnv",
 "ident_case",
 "proc-macro2",
 "quote",
 "strsim",
 "syn",
]

[[package]]
name = "darling_macro"
version = "0.12.4"
source = "registry+https://github.com/rust-lang/crates.io-index"
checksum = "29b5acf0dea37a7f66f7b25d2c5e93fd46f8f6968b1a5d7a3e02e97768afc95a"
dependencies = [
 "darling_core",
 "quote",
 "syn",
]

[[package]]
name = "derive_arbitrary"
version = "1.0.0"
source = "registry+https://github.com/rust-lang/crates.io-index"
checksum = "df89dd0d075dea5cc5fdd6d5df6b8a61172a710b3efac1d6bdb9dd8b78f82c1a"
dependencies = [
 "proc-macro2",
 "quote",
 "syn",
]

[[package]]
name = "dynasm"
version = "1.0.1"
source = "registry+https://github.com/rust-lang/crates.io-index"
checksum = "3d7d1242462849390bb2ad38aeed769499f1afc7383affa2ab0c1baa894c0200"
dependencies = [
 "bitflags",
 "byteorder",
 "lazy_static",
 "proc-macro-error",
 "proc-macro2",
 "quote",
 "syn",
]

[[package]]
name = "dynasmrt"
version = "1.0.1"
source = "registry+https://github.com/rust-lang/crates.io-index"
checksum = "c1dd4d1d5ca12258cef339a57a7643e8b233a42dea9bb849630ddd9dd7726aa9"
dependencies = [
 "byteorder",
 "dynasm",
 "memmap2",
]

[[package]]
name = "either"
version = "1.6.1"
source = "registry+https://github.com/rust-lang/crates.io-index"
checksum = "e78d4f1cc4ae33bbfc157ed5d5a5ef3bc29227303d595861deb238fcec4e9457"

[[package]]
name = "enumset"
version = "1.0.6"
source = "registry+https://github.com/rust-lang/crates.io-index"
checksum = "fbd795df6708a599abf1ee10eacc72efd052b7a5f70fdf0715e4d5151a6db9c3"
dependencies = [
 "enumset_derive",
]

[[package]]
name = "enumset_derive"
version = "0.5.4"
source = "registry+https://github.com/rust-lang/crates.io-index"
checksum = "e19c52f9ec503c8a68dc04daf71a04b07e690c32ab1a8b68e33897f255269d47"
dependencies = [
 "darling",
 "proc-macro2",
 "quote",
 "syn",
]

[[package]]
name = "fallible-iterator"
version = "0.2.0"
source = "registry+https://github.com/rust-lang/crates.io-index"
checksum = "4443176a9f2c162692bd3d352d745ef9413eec5782a80d8fd6f8a1ac692a07f7"

[[package]]
name = "fnv"
version = "1.0.7"
source = "registry+https://github.com/rust-lang/crates.io-index"
checksum = "3f9eec918d3f24069decb9af1554cad7c880e2da24a9afd88aca000531ab82c1"

[[package]]
name = "getrandom"
version = "0.2.2"
source = "registry+https://github.com/rust-lang/crates.io-index"
checksum = "c9495705279e7140bf035dde1f6e750c162df8b625267cd52cc44e0b156732c8"
dependencies = [
 "cfg-if 1.0.0",
 "libc",
 "wasi",
]

[[package]]
name = "gimli"
version = "0.23.0"
source = "registry+https://github.com/rust-lang/crates.io-index"
checksum = "f6503fe142514ca4799d4c26297c4248239fe8838d827db6bd6065c6ed29a6ce"
dependencies = [
 "fallible-iterator",
 "indexmap",
 "stable_deref_trait",
]

[[package]]
name = "hashbrown"
version = "0.9.1"
source = "registry+https://github.com/rust-lang/crates.io-index"
checksum = "d7afe4a420e3fe79967a00898cc1f4db7c8a49a9333a29f8a4bd76a253d5cd04"

[[package]]
name = "hermit-abi"
version = "0.1.18"
source = "registry+https://github.com/rust-lang/crates.io-index"
checksum = "322f4de77956e22ed0e5032c359a0f1273f1f7f0d79bfa3b8ffbc730d7fbcc5c"
dependencies = [
 "libc",
]

[[package]]
name = "ident_case"
version = "1.0.1"
source = "registry+https://github.com/rust-lang/crates.io-index"
checksum = "b9e0384b61958566e926dc50660321d12159025e767c18e043daf26b70104c39"

[[package]]
name = "indexmap"
version = "1.6.2"
source = "registry+https://github.com/rust-lang/crates.io-index"
checksum = "824845a0bf897a9042383849b02c1bc219c2383772efcd5c6f9766fa4b81aef3"
dependencies = [
 "autocfg",
 "hashbrown",
 "serde",
]

[[package]]
name = "inkwell"
version = "0.1.0-beta.2"
source = "registry+https://github.com/rust-lang/crates.io-index"
checksum = "f5fe0be1e47c0c0f3da4397693e08f5d78329ae095c25d529e12ade78420fb41"
dependencies = [
 "either",
 "inkwell_internals",
 "libc",
 "llvm-sys",
 "once_cell",
 "parking_lot",
 "regex",
]

[[package]]
name = "inkwell_internals"
version = "0.3.0"
source = "registry+https://github.com/rust-lang/crates.io-index"
checksum = "c2e1f71330ccec54ee62533ae88574c4169b67fb4b95cbb1196a1322582abd11"
dependencies = [
 "proc-macro2",
 "quote",
 "syn",
]

[[package]]
name = "instant"
version = "0.1.9"
source = "registry+https://github.com/rust-lang/crates.io-index"
checksum = "61124eeebbd69b8190558df225adf7e4caafce0d743919e5d6b19652314ec5ec"
dependencies = [
 "cfg-if 1.0.0",
]

[[package]]
name = "itertools"
version = "0.10.0"
source = "registry+https://github.com/rust-lang/crates.io-index"
checksum = "37d572918e350e82412fe766d24b15e6682fb2ed2bbe018280caa810397cb319"
dependencies = [
 "either",
]

[[package]]
name = "lazy_static"
version = "1.4.0"
source = "registry+https://github.com/rust-lang/crates.io-index"
checksum = "e2abad23fbc42b3700f2f279844dc832adb2b2eb069b2df918f455c4e18cc646"

[[package]]
name = "leb128"
version = "0.2.4"
source = "registry+https://github.com/rust-lang/crates.io-index"
checksum = "3576a87f2ba00f6f106fdfcd16db1d698d648a26ad8e0573cad8537c3c362d2a"

[[package]]
name = "libc"
version = "0.2.94"
source = "registry+https://github.com/rust-lang/crates.io-index"
checksum = "18794a8ad5b29321f790b55d93dfba91e125cb1a9edbd4f8e3150acc771c1a5e"

[[package]]
name = "libfuzzer-sys"
version = "0.4.0"
source = "registry+https://github.com/rust-lang/crates.io-index"
checksum = "86c975d637bc2a2f99440932b731491fc34c7f785d239e38af3addd3c2fd0e46"
dependencies = [
 "arbitrary",
 "cc",
]

[[package]]
name = "libloading"
version = "0.7.0"
source = "registry+https://github.com/rust-lang/crates.io-index"
checksum = "6f84d96438c15fcd6c3f244c8fce01d1e2b9c6b5623e9c711dc9286d8fc92d6a"
dependencies = [
 "cfg-if 1.0.0",
 "winapi",
]

[[package]]
name = "llvm-sys"
version = "110.0.1"
source = "registry+https://github.com/rust-lang/crates.io-index"
checksum = "21ede189444b8c78907e5d36da5dabcf153170fcff9c1dba48afc4b33c7e19f0"
dependencies = [
 "cc",
 "lazy_static",
 "libc",
 "regex",
 "semver 0.11.0",
]

[[package]]
name = "lock_api"
version = "0.4.4"
source = "registry+https://github.com/rust-lang/crates.io-index"
checksum = "0382880606dff6d15c9476c416d18690b72742aa7b605bb6dd6ec9030fbf07eb"
dependencies = [
 "scopeguard",
]

[[package]]
name = "log"
version = "0.4.14"
source = "registry+https://github.com/rust-lang/crates.io-index"
checksum = "51b9bbe6c47d51fc3e1a9b945965946b4c44142ab8792c50835a980d362c2710"
dependencies = [
 "cfg-if 1.0.0",
]

[[package]]
name = "loupe"
version = "0.1.2"
source = "registry+https://github.com/rust-lang/crates.io-index"
checksum = "d79b0cc3aa7552a59274f642a0a6e7419b7f5438aba06a0a82825918ba69f0e6"
dependencies = [
 "indexmap",
 "loupe-derive",
 "rustversion",
]

[[package]]
name = "loupe-derive"
version = "0.1.2"
source = "registry+https://github.com/rust-lang/crates.io-index"
checksum = "0a545b22ceeec36de91c46206afd384c17946bd62b95b76e927a2adb77fbdcc0"
dependencies = [
 "quote",
 "syn",
]

[[package]]
name = "mach"
version = "0.3.2"
source = "registry+https://github.com/rust-lang/crates.io-index"
checksum = "b823e83b2affd8f40a9ee8c29dbc56404c1e34cd2710921f2801e2cf29527afa"
dependencies = [
 "libc",
]

[[package]]
name = "memchr"
version = "2.4.0"
source = "registry+https://github.com/rust-lang/crates.io-index"
checksum = "b16bd47d9e329435e309c58469fe0791c2d0d1ba96ec0954152a5ae2b04387dc"

[[package]]
name = "memmap2"
version = "0.2.2"
source = "registry+https://github.com/rust-lang/crates.io-index"
checksum = "397d1a6d6d0563c0f5462bbdae662cf6c784edf5e828e40c7257f85d82bf56dd"
dependencies = [
 "libc",
]

[[package]]
name = "memoffset"
version = "0.6.3"
source = "registry+https://github.com/rust-lang/crates.io-index"
checksum = "f83fb6581e8ed1f85fd45c116db8405483899489e38406156c25eb743554361d"
dependencies = [
 "autocfg",
]

[[package]]
name = "miniz_oxide"
version = "0.4.4"
source = "registry+https://github.com/rust-lang/crates.io-index"
checksum = "a92518e98c078586bc6c934028adcca4c92a53d6a958196de835170a01d84e4b"
dependencies = [
 "adler",
 "autocfg",
]

[[package]]
name = "more-asserts"
version = "0.2.1"
source = "registry+https://github.com/rust-lang/crates.io-index"
checksum = "0debeb9fcf88823ea64d64e4a815ab1643f33127d995978e099942ce38f25238"

[[package]]
name = "num_cpus"
version = "1.13.0"
source = "registry+https://github.com/rust-lang/crates.io-index"
checksum = "05499f3756671c15885fee9034446956fff3f243d6077b91e5767df161f766b3"
dependencies = [
 "hermit-abi",
 "libc",
]

[[package]]
name = "object"
version = "0.23.0"
source = "registry+https://github.com/rust-lang/crates.io-index"
checksum = "a9a7ab5d64814df0fe4a4b5ead45ed6c5f181ee3ff04ba344313a6c80446c5d4"
dependencies = [
 "crc32fast",
 "indexmap",
 "wasmparser 0.57.0",
]

[[package]]
name = "once_cell"
version = "1.7.2"
source = "registry+https://github.com/rust-lang/crates.io-index"
checksum = "af8b08b04175473088b46763e51ee54da5f9a164bc162f615b91bc179dbf15a3"

[[package]]
name = "parking_lot"
version = "0.11.1"
source = "registry+https://github.com/rust-lang/crates.io-index"
checksum = "6d7744ac029df22dca6284efe4e898991d28e3085c706c972bcd7da4a27a15eb"
dependencies = [
 "instant",
 "lock_api",
 "parking_lot_core",
]

[[package]]
name = "parking_lot_core"
version = "0.8.3"
source = "registry+https://github.com/rust-lang/crates.io-index"
checksum = "fa7a782938e745763fe6907fc6ba86946d72f49fe7e21de074e08128a99fb018"
dependencies = [
 "cfg-if 1.0.0",
 "instant",
 "libc",
 "redox_syscall",
 "smallvec",
 "winapi",
]

[[package]]
name = "pest"
version = "2.1.3"
source = "registry+https://github.com/rust-lang/crates.io-index"
checksum = "10f4872ae94d7b90ae48754df22fd42ad52ce740b8f370b03da4835417403e53"
dependencies = [
 "ucd-trie",
]

[[package]]
name = "pin-project-lite"
version = "0.2.6"
source = "registry+https://github.com/rust-lang/crates.io-index"
checksum = "dc0e1f259c92177c30a4c9d177246edd0a3568b25756a977d0632cf8fa37e905"

[[package]]
name = "ppv-lite86"
version = "0.2.10"
source = "registry+https://github.com/rust-lang/crates.io-index"
checksum = "ac74c624d6b2d21f425f752262f42188365d7b8ff1aff74c82e45136510a4857"

[[package]]
name = "proc-macro-error"
version = "1.0.4"
source = "registry+https://github.com/rust-lang/crates.io-index"
checksum = "da25490ff9892aab3fcf7c36f08cfb902dd3e71ca0f9f9517bea02a73a5ce38c"
dependencies = [
 "proc-macro-error-attr",
 "proc-macro2",
 "quote",
 "syn",
 "version_check",
]

[[package]]
name = "proc-macro-error-attr"
version = "1.0.4"
source = "registry+https://github.com/rust-lang/crates.io-index"
checksum = "a1be40180e52ecc98ad80b184934baf3d0d29f979574e439af5a55274b35f869"
dependencies = [
 "proc-macro2",
 "quote",
 "version_check",
]

[[package]]
name = "proc-macro2"
version = "1.0.26"
source = "registry+https://github.com/rust-lang/crates.io-index"
checksum = "a152013215dca273577e18d2bf00fa862b89b24169fb78c4c95aeb07992c9cec"
dependencies = [
 "unicode-xid",
]

[[package]]
name = "ptr_meta"
version = "0.1.2"
source = "registry+https://github.com/rust-lang/crates.io-index"
checksum = "6de4703776ff261fe3cbf05c8781f129b284e57ee35a785fe6c92b1dcf93a612"
dependencies = [
 "ptr_meta_derive",
]

[[package]]
name = "ptr_meta_derive"
version = "0.1.2"
source = "registry+https://github.com/rust-lang/crates.io-index"
checksum = "53005b9863728f508d3f23ae37e03d60986a01b65f7ae8397dcebaa1d5e54e10"
dependencies = [
 "proc-macro2",
 "quote",
 "syn",
]

[[package]]
name = "quote"
version = "1.0.9"
source = "registry+https://github.com/rust-lang/crates.io-index"
checksum = "c3d0b9745dc2debf507c8422de05d7226cc1f0644216dfdfead988f9b1ab32a7"
dependencies = [
 "proc-macro2",
]

[[package]]
name = "rand"
version = "0.8.3"
source = "registry+https://github.com/rust-lang/crates.io-index"
checksum = "0ef9e7e66b4468674bfcb0c81af8b7fa0bb154fa9f28eb840da5c447baeb8d7e"
dependencies = [
 "libc",
 "rand_chacha",
 "rand_core",
 "rand_hc",
]

[[package]]
name = "rand_chacha"
version = "0.3.0"
source = "registry+https://github.com/rust-lang/crates.io-index"
checksum = "e12735cf05c9e10bf21534da50a147b924d555dc7a547c42e6bb2d5b6017ae0d"
dependencies = [
 "ppv-lite86",
 "rand_core",
]

[[package]]
name = "rand_core"
version = "0.6.2"
source = "registry+https://github.com/rust-lang/crates.io-index"
checksum = "34cf66eb183df1c5876e2dcf6b13d57340741e8dc255b48e40a26de954d06ae7"
dependencies = [
 "getrandom",
]

[[package]]
name = "rand_hc"
version = "0.3.0"
source = "registry+https://github.com/rust-lang/crates.io-index"
checksum = "3190ef7066a446f2e7f42e239d161e905420ccab01eb967c9eb27d21b2322a73"
dependencies = [
 "rand_core",
]

[[package]]
name = "rayon"
version = "1.5.0"
source = "registry+https://github.com/rust-lang/crates.io-index"
checksum = "8b0d8e0819fadc20c74ea8373106ead0600e3a67ef1fe8da56e39b9ae7275674"
dependencies = [
 "autocfg",
 "crossbeam-deque",
 "either",
 "rayon-core",
]

[[package]]
name = "rayon-core"
version = "1.9.0"
source = "registry+https://github.com/rust-lang/crates.io-index"
checksum = "9ab346ac5921dc62ffa9f89b7a773907511cdfa5490c572ae9be1be33e8afa4a"
dependencies = [
 "crossbeam-channel",
 "crossbeam-deque",
 "crossbeam-utils",
 "lazy_static",
 "num_cpus",
]

[[package]]
name = "redox_syscall"
version = "0.2.7"
source = "registry+https://github.com/rust-lang/crates.io-index"
checksum = "85dd92e586f7355c633911e11f77f3d12f04b1b1bd76a198bd34ae3af8341ef2"
dependencies = [
 "bitflags",
]

[[package]]
name = "regalloc"
version = "0.0.31"
source = "registry+https://github.com/rust-lang/crates.io-index"
checksum = "571f7f397d61c4755285cd37853fe8e03271c243424a907415909379659381c5"
dependencies = [
 "log",
 "rustc-hash",
 "smallvec",
]

[[package]]
name = "regex"
version = "1.5.3"
source = "registry+https://github.com/rust-lang/crates.io-index"
checksum = "ce5f1ceb7f74abbce32601642fcf8e8508a8a8991e0621c7d750295b9095702b"
dependencies = [
 "aho-corasick",
 "memchr",
 "regex-syntax",
]

[[package]]
name = "regex-syntax"
version = "0.6.25"
source = "registry+https://github.com/rust-lang/crates.io-index"
checksum = "f497285884f3fcff424ffc933e56d7cbca511def0c9831a7f9b5f6153e3cc89b"

[[package]]
name = "region"
version = "2.2.0"
source = "registry+https://github.com/rust-lang/crates.io-index"
checksum = "877e54ea2adcd70d80e9179344c97f93ef0dffd6b03e1f4529e6e83ab2fa9ae0"
dependencies = [
 "bitflags",
 "libc",
 "mach",
 "winapi",
]

[[package]]
name = "remove_dir_all"
version = "0.5.3"
source = "registry+https://github.com/rust-lang/crates.io-index"
checksum = "3acd125665422973a33ac9d3dd2df85edad0f4ae9b00dafb1a05e43a9f5ef8e7"
dependencies = [
 "winapi",
]

[[package]]
name = "rkyv"
version = "0.6.2"
source = "registry+https://github.com/rust-lang/crates.io-index"
checksum = "20ddfdfd8384df988eca0ae1763d42eb48c9ad027ec7c7145296aafffa864842"
dependencies = [
 "memoffset",
 "ptr_meta",
 "rkyv_derive",
 "seahash",
]

[[package]]
name = "rkyv_derive"
version = "0.6.0"
source = "registry+https://github.com/rust-lang/crates.io-index"
checksum = "c848da2aad0c8395f7986a717b8f28a8fc05dd94463d949673803f4955d9f73a"
dependencies = [
 "proc-macro2",
 "quote",
 "syn",
]

[[package]]
name = "rustc-demangle"
version = "0.1.19"
source = "registry+https://github.com/rust-lang/crates.io-index"
checksum = "410f7acf3cb3a44527c5d9546bad4bf4e6c460915d5f9f2fc524498bfe8f70ce"

[[package]]
name = "rustc-hash"
version = "1.1.0"
source = "registry+https://github.com/rust-lang/crates.io-index"
checksum = "08d43f7aa6b08d49f382cde6a7982047c3426db949b1424bc4b7ec9ae12c6ce2"

[[package]]
name = "rustc_version"
version = "0.2.3"
source = "registry+https://github.com/rust-lang/crates.io-index"
checksum = "138e3e0acb6c9fb258b19b67cb8abd63c00679d2851805ea151465464fe9030a"
dependencies = [
 "semver 0.9.0",
]

[[package]]
name = "rustversion"
version = "1.0.4"
source = "registry+https://github.com/rust-lang/crates.io-index"
checksum = "cb5d2a036dc6d2d8fd16fde3498b04306e29bd193bf306a57427019b823d5acd"

[[package]]
name = "scopeguard"
version = "1.1.0"
source = "registry+https://github.com/rust-lang/crates.io-index"
checksum = "d29ab0c6d3fc0ee92fe66e2d99f700eab17a8d57d1c1d3b748380fb20baa78cd"

[[package]]
name = "seahash"
version = "4.1.0"
source = "registry+https://github.com/rust-lang/crates.io-index"
checksum = "1c107b6f4780854c8b126e228ea8869f4d7b71260f962fefb57b996b8959ba6b"

[[package]]
name = "semver"
version = "0.9.0"
source = "registry+https://github.com/rust-lang/crates.io-index"
checksum = "1d7eb9ef2c18661902cc47e535f9bc51b78acd254da71d375c2f6720d9a40403"
dependencies = [
 "semver-parser 0.7.0",
]

[[package]]
name = "semver"
version = "0.11.0"
source = "registry+https://github.com/rust-lang/crates.io-index"
checksum = "f301af10236f6df4160f7c3f04eec6dbc70ace82d23326abad5edee88801c6b6"
dependencies = [
 "semver-parser 0.10.2",
]

[[package]]
name = "semver-parser"
version = "0.7.0"
source = "registry+https://github.com/rust-lang/crates.io-index"
checksum = "388a1df253eca08550bef6c72392cfe7c30914bf41df5269b68cbd6ff8f570a3"

[[package]]
name = "semver-parser"
version = "0.10.2"
source = "registry+https://github.com/rust-lang/crates.io-index"
checksum = "00b0bef5b7f9e0df16536d3961cfb6e84331c065b4066afb39768d0e319411f7"
dependencies = [
 "pest",
]

[[package]]
name = "serde"
version = "1.0.125"
source = "registry+https://github.com/rust-lang/crates.io-index"
checksum = "558dc50e1a5a5fa7112ca2ce4effcb321b0300c0d4ccf0776a9f60cd89031171"
dependencies = [
 "serde_derive",
]

[[package]]
name = "serde_bytes"
version = "0.11.5"
source = "registry+https://github.com/rust-lang/crates.io-index"
checksum = "16ae07dd2f88a366f15bd0632ba725227018c69a1c8550a927324f8eb8368bb9"
dependencies = [
 "serde",
]

[[package]]
name = "serde_derive"
version = "1.0.125"
source = "registry+https://github.com/rust-lang/crates.io-index"
checksum = "b093b7a2bb58203b5da3056c05b4ec1fed827dcfdb37347a8841695263b3d06d"
dependencies = [
 "proc-macro2",
 "quote",
 "syn",
]

[[package]]
name = "smallvec"
version = "1.6.1"
source = "registry+https://github.com/rust-lang/crates.io-index"
checksum = "fe0f37c9e8f3c5a4a66ad655a93c74daac4ad00c441533bf5c6e7990bb42604e"

[[package]]
name = "stable_deref_trait"
version = "1.2.0"
source = "registry+https://github.com/rust-lang/crates.io-index"
checksum = "a8f112729512f8e442d81f95a8a7ddf2b7c6b8a1a6f509a95864142b30cab2d3"

[[package]]
name = "strsim"
version = "0.10.0"
source = "registry+https://github.com/rust-lang/crates.io-index"
checksum = "73473c0e59e6d5812c5dfe2a064a6444949f089e20eec9a2e5506596494e4623"

[[package]]
name = "syn"
version = "1.0.71"
source = "registry+https://github.com/rust-lang/crates.io-index"
checksum = "ad184cc9470f9117b2ac6817bfe297307418819ba40552f9b3846f05c33d5373"
dependencies = [
 "proc-macro2",
 "quote",
 "unicode-xid",
]

[[package]]
name = "target-lexicon"
version = "0.11.2"
source = "registry+https://github.com/rust-lang/crates.io-index"
checksum = "422045212ea98508ae3d28025bc5aaa2bd4a9cdaecd442a08da2ee620ee9ea95"

[[package]]
name = "tempfile"
version = "3.2.0"
source = "registry+https://github.com/rust-lang/crates.io-index"
checksum = "dac1c663cfc93810f88aed9b8941d48cabf856a1b111c29a40439018d870eb22"
dependencies = [
 "cfg-if 1.0.0",
 "libc",
 "rand",
 "redox_syscall",
 "remove_dir_all",
 "winapi",
]

[[package]]
name = "thiserror"
version = "1.0.24"
source = "registry+https://github.com/rust-lang/crates.io-index"
checksum = "e0f4a65597094d4483ddaed134f409b2cb7c1beccf25201a9f73c719254fa98e"
dependencies = [
 "thiserror-impl",
]

[[package]]
name = "thiserror-impl"
version = "1.0.24"
source = "registry+https://github.com/rust-lang/crates.io-index"
checksum = "7765189610d8241a44529806d6fd1f2e0a08734313a35d5b3a556f92b381f3c0"
dependencies = [
 "proc-macro2",
 "quote",
 "syn",
]

[[package]]
name = "tracing"
version = "0.1.26"
source = "registry+https://github.com/rust-lang/crates.io-index"
checksum = "09adeb8c97449311ccd28a427f96fb563e7fd31aabf994189879d9da2394b89d"
dependencies = [
 "cfg-if 1.0.0",
 "pin-project-lite",
 "tracing-attributes",
 "tracing-core",
]

[[package]]
name = "tracing-attributes"
version = "0.1.15"
source = "registry+https://github.com/rust-lang/crates.io-index"
checksum = "c42e6fa53307c8a17e4ccd4dc81cf5ec38db9209f59b222210375b54ee40d1e2"
dependencies = [
 "proc-macro2",
 "quote",
 "syn",
]

[[package]]
name = "tracing-core"
version = "0.1.18"
source = "registry+https://github.com/rust-lang/crates.io-index"
checksum = "a9ff14f98b1a4b289c6248a023c1c2fa1491062964e9fed67ab29c4e4da4a052"
dependencies = [
 "lazy_static",
]

[[package]]
name = "ucd-trie"
version = "0.1.3"
source = "registry+https://github.com/rust-lang/crates.io-index"
checksum = "56dee185309b50d1f11bfedef0fe6d036842e3fb77413abef29f8f8d1c5d4c1c"

[[package]]
name = "unicode-xid"
version = "0.2.2"
source = "registry+https://github.com/rust-lang/crates.io-index"
checksum = "8ccb82d61f80a663efe1f787a51b16b5a51e3314d6ac365b08639f52387b33f3"

[[package]]
name = "version_check"
version = "0.9.3"
source = "registry+https://github.com/rust-lang/crates.io-index"
checksum = "5fecdca9a5291cc2b8dcf7dc02453fee791a280f3743cb0905f8822ae463b3fe"

[[package]]
name = "wasi"
version = "0.10.2+wasi-snapshot-preview1"
source = "registry+https://github.com/rust-lang/crates.io-index"
checksum = "fd6fbd9a79829dd1ad0cc20627bf1ed606756a7f77edff7b66b7064f9cb327c6"

[[package]]
name = "wasm-encoder"
version = "0.4.1"
source = "registry+https://github.com/rust-lang/crates.io-index"
checksum = "51b4949d4f2b25a4b208317dcf86aacef9e7a5884e48dfc45d4aeb91808d6f86"
dependencies = [
 "leb128",
]

[[package]]
name = "wasm-smith"
version = "0.4.4"
source = "registry+https://github.com/rust-lang/crates.io-index"
checksum = "a982408719f704307ac7f45247350f06ce739d759362ef8293ed7b4d922adee8"
dependencies = [
 "arbitrary",
 "indexmap",
 "leb128",
 "wasm-encoder",
]

[[package]]
name = "wasmer"
version = "1.0.2"
dependencies = [
 "cfg-if 0.1.10",
 "indexmap",
 "loupe",
 "more-asserts",
 "target-lexicon",
 "thiserror",
 "wasmer-compiler",
 "wasmer-compiler-cranelift",
 "wasmer-derive",
 "wasmer-engine",
 "wasmer-engine-jit",
 "wasmer-engine-native",
 "wasmer-types",
 "wasmer-vm",
 "wat",
 "winapi",
]

[[package]]
name = "wasmer-bin-fuzz"
version = "0.0.0"
dependencies = [
 "anyhow",
 "libfuzzer-sys",
 "wasm-smith",
 "wasmer",
 "wasmer-compiler-cranelift",
 "wasmer-compiler-llvm",
 "wasmer-compiler-singlepass",
 "wasmer-engine-jit",
 "wasmer-engine-native",
 "wasmer-middlewares",
 "wasmprinter",
]

[[package]]
name = "wasmer-compiler"
version = "1.0.2"
dependencies = [
 "enumset",
 "loupe",
 "rkyv",
 "serde",
 "serde_bytes",
 "smallvec",
 "target-lexicon",
 "thiserror",
 "wasmer-types",
 "wasmer-vm",
<<<<<<< HEAD
 "wasmparser 0.77.0",
=======
 "wasmparser 0.78.0",
>>>>>>> 7f7017cd
]

[[package]]
name = "wasmer-compiler-cranelift"
version = "1.0.2"
dependencies = [
 "cranelift-codegen",
 "cranelift-entity",
 "cranelift-frontend",
 "gimli",
 "loupe",
 "more-asserts",
 "rayon",
 "serde",
 "smallvec",
 "tracing",
 "wasmer-compiler",
 "wasmer-types",
 "wasmer-vm",
]

[[package]]
name = "wasmer-compiler-llvm"
version = "1.0.2"
dependencies = [
 "byteorder",
 "cc",
 "inkwell",
 "itertools",
 "lazy_static",
 "libc",
 "loupe",
 "object",
 "rayon",
 "regex",
 "rustc_version",
 "semver 0.11.0",
 "smallvec",
 "target-lexicon",
 "wasmer-compiler",
 "wasmer-types",
 "wasmer-vm",
]

[[package]]
name = "wasmer-compiler-singlepass"
version = "1.0.2"
dependencies = [
 "byteorder",
 "dynasm",
 "dynasmrt",
 "lazy_static",
 "loupe",
 "more-asserts",
 "rayon",
 "serde",
 "smallvec",
 "wasmer-compiler",
 "wasmer-types",
 "wasmer-vm",
]

[[package]]
name = "wasmer-derive"
version = "1.0.2"
dependencies = [
 "proc-macro-error",
 "proc-macro2",
 "quote",
 "syn",
]

[[package]]
name = "wasmer-engine"
version = "1.0.2"
dependencies = [
 "backtrace",
 "lazy_static",
 "loupe",
 "memmap2",
 "more-asserts",
 "rustc-demangle",
 "serde",
 "serde_bytes",
 "target-lexicon",
 "thiserror",
 "wasmer-compiler",
 "wasmer-types",
 "wasmer-vm",
]

[[package]]
name = "wasmer-engine-jit"
version = "1.0.2"
dependencies = [
 "cfg-if 0.1.10",
 "leb128",
 "loupe",
 "region",
 "rkyv",
 "wasmer-compiler",
 "wasmer-engine",
 "wasmer-types",
 "wasmer-vm",
 "winapi",
]

[[package]]
name = "wasmer-engine-native"
version = "1.0.2"
dependencies = [
 "cfg-if 0.1.10",
 "leb128",
 "libloading",
 "loupe",
 "rkyv",
 "serde",
 "tempfile",
 "tracing",
 "wasmer-compiler",
 "wasmer-engine",
 "wasmer-object",
 "wasmer-types",
 "wasmer-vm",
 "which",
]

[[package]]
name = "wasmer-middlewares"
version = "1.0.2"
dependencies = [
 "loupe",
 "wasmer",
 "wasmer-types",
 "wasmer-vm",
]

[[package]]
name = "wasmer-object"
version = "1.0.2"
dependencies = [
 "object",
 "thiserror",
 "wasmer-compiler",
 "wasmer-types",
]

[[package]]
name = "wasmer-types"
version = "1.0.2"
dependencies = [
 "indexmap",
 "loupe",
 "rkyv",
 "serde",
 "thiserror",
]

[[package]]
name = "wasmer-vm"
version = "1.0.2"
dependencies = [
 "backtrace",
 "cc",
 "cfg-if 0.1.10",
 "indexmap",
 "libc",
 "loupe",
 "memoffset",
 "more-asserts",
 "region",
 "rkyv",
 "serde",
 "thiserror",
 "wasmer-types",
 "winapi",
]

[[package]]
name = "wasmparser"
version = "0.57.0"
source = "registry+https://github.com/rust-lang/crates.io-index"
checksum = "32fddd575d477c6e9702484139cf9f23dcd554b06d185ed0f56c857dd3a47aa6"

[[package]]
name = "wasmparser"
<<<<<<< HEAD
version = "0.77.0"
=======
version = "0.78.0"
>>>>>>> 7f7017cd
source = "registry+https://github.com/rust-lang/crates.io-index"
checksum = "6c7a8b20306d43c09c2c34e0ef68bf2959a11b01a5cae35e4c5dc1e7145547b6"

[[package]]
name = "wasmprinter"
version = "0.2.26"
source = "registry+https://github.com/rust-lang/crates.io-index"
checksum = "2ccec894c70710c2e4669320a532cb2b9cfb97adb0429745642f8ce76916ed85"
dependencies = [
 "anyhow",
<<<<<<< HEAD
 "wasmparser 0.77.0",
=======
 "wasmparser 0.78.0",
>>>>>>> 7f7017cd
]

[[package]]
name = "wast"
version = "35.0.2"
source = "registry+https://github.com/rust-lang/crates.io-index"
checksum = "2ef140f1b49946586078353a453a1d28ba90adfc54dde75710bc1931de204d68"
dependencies = [
 "leb128",
]

[[package]]
name = "wat"
version = "1.0.37"
source = "registry+https://github.com/rust-lang/crates.io-index"
checksum = "8ec280a739b69173e0ffd12c1658507996836ba4e992ed9bc1e5385a0bd72a02"
dependencies = [
 "wast",
]

[[package]]
name = "which"
version = "4.1.0"
source = "registry+https://github.com/rust-lang/crates.io-index"
checksum = "b55551e42cbdf2ce2bedd2203d0cc08dba002c27510f86dab6d0ce304cba3dfe"
dependencies = [
 "either",
 "libc",
]

[[package]]
name = "winapi"
version = "0.3.9"
source = "registry+https://github.com/rust-lang/crates.io-index"
checksum = "5c839a674fcd7a98952e593242ea400abe93992746761e38641405d28b00f419"
dependencies = [
 "winapi-i686-pc-windows-gnu",
 "winapi-x86_64-pc-windows-gnu",
]

[[package]]
name = "winapi-i686-pc-windows-gnu"
version = "0.4.0"
source = "registry+https://github.com/rust-lang/crates.io-index"
checksum = "ac3b87c63620426dd9b991e5ce0329eff545bccbbb34f3be09ff6fb6ab51b7b6"

[[package]]
name = "winapi-x86_64-pc-windows-gnu"
version = "0.4.0"
source = "registry+https://github.com/rust-lang/crates.io-index"
checksum = "712e227841d057c1ee1cd2fb22fa7e5a5461ae8e48fa2ca79ec42cfc1931183f"<|MERGE_RESOLUTION|>--- conflicted
+++ resolved
@@ -1140,11 +1140,7 @@
  "thiserror",
  "wasmer-types",
  "wasmer-vm",
-<<<<<<< HEAD
- "wasmparser 0.77.0",
-=======
  "wasmparser 0.78.0",
->>>>>>> 7f7017cd
 ]
 
 [[package]]
@@ -1331,11 +1327,7 @@
 
 [[package]]
 name = "wasmparser"
-<<<<<<< HEAD
-version = "0.77.0"
-=======
 version = "0.78.0"
->>>>>>> 7f7017cd
 source = "registry+https://github.com/rust-lang/crates.io-index"
 checksum = "6c7a8b20306d43c09c2c34e0ef68bf2959a11b01a5cae35e4c5dc1e7145547b6"
 
@@ -1346,11 +1338,7 @@
 checksum = "2ccec894c70710c2e4669320a532cb2b9cfb97adb0429745642f8ce76916ed85"
 dependencies = [
  "anyhow",
-<<<<<<< HEAD
- "wasmparser 0.77.0",
-=======
  "wasmparser 0.78.0",
->>>>>>> 7f7017cd
 ]
 
 [[package]]
